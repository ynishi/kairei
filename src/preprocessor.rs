<<<<<<< HEAD
use crate::tokenizer::token::{Token, TokenSpan, Tokenizer};
=======
use crate::tokenizer::token::{TokenSpan, Tokenizer};
>>>>>>> 022f6233
use regex::Regex;

/// A trait for preprocessing different types of input
pub trait Preprocessor<T, U = T> {
    /// Process the input of type T and return the processed result
    fn process(&self, input: T) -> U;
}

/// Token-specific preprocessor implementation
pub struct TokenPreprocessor {
    tokenizer: Tokenizer,
}

impl Default for TokenPreprocessor {
    fn default() -> Self {
        Self::new()
    }
}

impl TokenPreprocessor {
    pub fn new() -> Self {
        Self {
            tokenizer: Tokenizer::new(),
        }
    }
}

impl Preprocessor<Vec<TokenSpan>, Vec<Token>> for TokenPreprocessor {
    fn process(&self, input: Vec<TokenSpan>) -> Vec<Token> {
        // Filter out comments and normalize whitespace
        input
            .into_iter()
            .map(|span| span.token)
            .filter(|token| !token.is_comment() && !token.is_whitespace())
            .collect()
    }
}

/// Token-specific preprocessor implementation
pub struct TokenPreprocessor {
    tokenizer: Tokenizer,
}

impl Default for TokenPreprocessor {
    fn default() -> Self {
        Self::new()
    }
}

impl TokenPreprocessor {
    pub fn new() -> Self {
        Self {
            tokenizer: Tokenizer::new(),
        }
    }
}

impl Preprocessor<Vec<TokenSpan>> for TokenPreprocessor {
    fn process(&self, input: Vec<TokenSpan>) -> Vec<TokenSpan> {
        // Filter out comments and normalize whitespace
        input
            .into_iter()
            .filter(|span| !span.token.is_comment())
            .collect()
    }
}

/// String-specific preprocessor implementation
pub struct StringPreprocessor {
    re_block_comment: Regex,
    re_line_comment: Regex,
    re_empty_lines: Regex,
}

impl Default for StringPreprocessor {
    fn default() -> Self {
        Self::new()
    }
}

impl StringPreprocessor {
    pub fn new() -> Self {
        Self {
            re_block_comment: Regex::new(r"/\*(?:[^*]|\*[^/])*\*/").unwrap(),
            re_line_comment: Regex::new(r"//[^\n]*").unwrap(),
            re_empty_lines: Regex::new(r"\n\s*\n").unwrap(),
        }
    }

    fn remove_comments(&self, input: &str) -> String {
        let without_block = self.re_block_comment.replace_all(input, "");
        self.re_line_comment
            .replace_all(&without_block, "")
            .to_string()
    }

    fn normalize_empty_lines(&self, input: &str) -> String {
        self.re_empty_lines.replace_all(input, "\n").to_string()
    }

    fn trim_lines(&self, input: &str) -> String {
        input
            .lines()
            .map(|line| line.trim_end())
            .collect::<Vec<_>>()
            .join("\n")
    }
}

impl Preprocessor<&str, String> for StringPreprocessor {
    fn process(&self, input: &str) -> String {
        let mut output = input.to_string();

        // コメントの除去
        output = self.remove_comments(&output);

        // 空白行の正規化
        output = self.normalize_empty_lines(&output);

        // 行末の空白を除去
        output = self.trim_lines(&output);

        output
    }
}<|MERGE_RESOLUTION|>--- conflicted
+++ resolved
@@ -1,8 +1,4 @@
-<<<<<<< HEAD
 use crate::tokenizer::token::{Token, TokenSpan, Tokenizer};
-=======
-use crate::tokenizer::token::{TokenSpan, Tokenizer};
->>>>>>> 022f6233
 use regex::Regex;
 
 /// A trait for preprocessing different types of input
