<<<<<<< HEAD
use crate::tokenizer::token::{Token, TokenSpan, Tokenizer};
=======
use crate::tokenizer::token::{TokenSpan, Tokenizer};
>>>>>>> 0a5bc102
use regex::Regex;

/// A trait for preprocessing different types of input
pub trait Preprocessor<T, U = T> {
    /// Process the input of type T and return the processed result
    fn process(&self, input: T) -> U;
}

/// Token-specific preprocessor implementation
pub struct TokenPreprocessor {
    tokenizer: Tokenizer,
}

impl Default for TokenPreprocessor {
    fn default() -> Self {
        Self::new()
    }
}

impl TokenPreprocessor {
    pub fn new() -> Self {
        Self {
            tokenizer: Tokenizer::new(),
        }
    }
}

impl Preprocessor<Vec<TokenSpan>, Vec<Token>> for TokenPreprocessor {
    fn process(&self, input: Vec<TokenSpan>) -> Vec<Token> {
        // Filter out comments and normalize whitespace
        input
            .into_iter()
            .map(|span| span.token)
            .filter(|token| !token.is_comment() && !token.is_whitespace())
            .collect()
    }
}

/// Token-specific preprocessor implementation
pub struct TokenPreprocessor {
    tokenizer: Tokenizer,
}

impl Default for TokenPreprocessor {
    fn default() -> Self {
        Self::new()
    }
}

impl TokenPreprocessor {
    pub fn new() -> Self {
        Self {
            tokenizer: Tokenizer::new(),
        }
    }
}

impl Preprocessor<Vec<TokenSpan>> for TokenPreprocessor {
    fn process(&self, input: Vec<TokenSpan>) -> Vec<TokenSpan> {
        // Filter out comments and normalize whitespace
        input
            .into_iter()
            .filter(|span| !span.token.is_comment())
            .collect()
    }
}

/// String-specific preprocessor implementation
pub struct StringPreprocessor {
    re_block_comment: Regex,
    re_line_comment: Regex,
    re_empty_lines: Regex,
}

impl Default for StringPreprocessor {
    fn default() -> Self {
        Self::new()
    }
}

impl StringPreprocessor {
    pub fn new() -> Self {
        Self {
            re_block_comment: Regex::new(r"/\*(?:[^*]|\*[^/])*\*/").unwrap(),
            re_line_comment: Regex::new(r"//[^\n]*").unwrap(),
            re_empty_lines: Regex::new(r"\n\s*\n").unwrap(),
        }
    }

    fn remove_comments(&self, input: &str) -> String {
        let without_block = self.re_block_comment.replace_all(input, "");
        self.re_line_comment
            .replace_all(&without_block, "")
            .to_string()
    }

    fn normalize_empty_lines(&self, input: &str) -> String {
        self.re_empty_lines.replace_all(input, "\n").to_string()
    }

    fn trim_lines(&self, input: &str) -> String {
        input
            .lines()
            .map(|line| line.trim_end())
            .collect::<Vec<_>>()
            .join("\n")
    }
}

impl Preprocessor<&str, String> for StringPreprocessor {
    fn process(&self, input: &str) -> String {
        let mut output = input.to_string();

        // コメントの除去
        output = self.remove_comments(&output);

        // 空白行の正規化
        output = self.normalize_empty_lines(&output);

        // 行末の空白を除去
        output = self.trim_lines(&output);

        output
    }
}<|MERGE_RESOLUTION|>--- conflicted
+++ resolved
@@ -1,8 +1,4 @@
-<<<<<<< HEAD
 use crate::tokenizer::token::{Token, TokenSpan, Tokenizer};
-=======
-use crate::tokenizer::token::{TokenSpan, Tokenizer};
->>>>>>> 0a5bc102
 use regex::Regex;
 
 /// A trait for preprocessing different types of input
