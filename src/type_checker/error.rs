use crate::ast::TypeInfo;
use thiserror::Error;

#[derive(Debug, Clone)]
pub struct InvalidArgumentTypeData {
    pub function: String,
    pub argument: String,
    pub expected: TypeInfo,
    pub found: TypeInfo,
    pub meta: TypeCheckErrorMeta,
}

const DEFAULT_HELP: &str = "No help available";
const DEFAULT_SUGGESTION: &str = "No suggestion available";

/// Error types for type checking
/// Plugin errors are handled through the visitor pattern using general type error variants
#[derive(Error, Debug, Clone)]
pub enum TypeCheckError {
    #[error("Type mismatch: expected {expected}, found {found}")]
    TypeMismatch {
        expected: TypeInfo,
        found: TypeInfo,
        meta: TypeCheckErrorMeta,
    },

    #[error("Undefined type: {name}")]
    UndefinedType {
        name: String,
        meta: TypeCheckErrorMeta,
    },

    #[error("Invalid type arguments: {message}")]
    InvalidTypeArguments {
        message: String,
        meta: TypeCheckErrorMeta,
    },

    #[error("Invalid state variable: {message}")]
    InvalidStateVariable {
        message: String,
        meta: TypeCheckErrorMeta,
    },

    #[error("Invalid handler signature: {message}")]
    InvalidHandlerSignature {
        message: String,
        meta: TypeCheckErrorMeta,
    },

    #[error("Invalid think block: {message}")]
    InvalidThinkBlock { message: String },

    #[error("Type inference error: {message}")]
    TypeInferenceError {
        message: String,
        meta: TypeCheckErrorMeta,
    },

    #[error("Undefined variable: {name}")]
    UndefinedVariable {
        name: String,
        meta: TypeCheckErrorMeta,
    },

    #[error("Undefined function: {name}")]
    UndefinedFunction {
        name: String,
        meta: TypeCheckErrorMeta,
    },

    #[error("Invalid return type: expected {expected}, found {found}")]
    InvalidReturnType {
        expected: TypeInfo,
        found: TypeInfo,
        meta: TypeCheckErrorMeta,
    },

    #[error("Invalid argument type for function {}: argument {} expected {}, found {}", .0.function, .0.argument, .0.expected, .0.found)]
    InvalidArgumentType(Box<InvalidArgumentTypeData>),

    #[error("Invalid operator type: operator {operator} cannot be applied to {left_type} and {right_type}")]
    InvalidOperatorType {
        operator: String,
        left_type: TypeInfo,
        right_type: TypeInfo,
        meta: TypeCheckErrorMeta,
    },
}

#[derive(Error, Debug, Clone)]
pub struct TypeCheckErrorMeta {
    pub location: Location,
    pub help: String,
    pub suggestion: String,
}

impl std::fmt::Display for TypeCheckErrorMeta {
    fn fmt(&self, f: &mut std::fmt::Formatter<'_>) -> std::fmt::Result {
        write!(
            f,
            "TypeCheckErrorMeta at {}: help: {}, suggestion: {}",
            self.location, self.help, self.suggestion
        )
    }
}

impl Default for TypeCheckErrorMeta {
    fn default() -> Self {
        Self {
            location: Location::default(),
            help: DEFAULT_HELP.to_string(),
            suggestion: DEFAULT_SUGGESTION.to_string(),
        }
    }
}

impl TypeCheckError {
    pub fn with_meta(self, meta: TypeCheckErrorMeta) -> Self {
        match self {
            Self::InvalidOperatorType {
                operator,
                left_type,
                right_type,
                ..
            } => Self::InvalidOperatorType {
                operator,
                left_type,
                right_type,
                meta,
            },
            Self::TypeMismatch {
                expected, found, ..
            } => Self::TypeMismatch {
                expected,
                found,
                meta,
            },
            Self::InvalidTypeArguments { message, .. } => {
                Self::InvalidTypeArguments { message, meta }
            }
<<<<<<< HEAD
            Self::InvalidHandlerSignature { message, .. } => {
                Self::InvalidHandlerSignature { message, meta }
=======
            Self::InvalidStateVariable { message, .. } => {
                Self::InvalidStateVariable { message, meta }
>>>>>>> e07d6702
            }
            Self::UndefinedFunction { name, .. } => Self::UndefinedFunction { name, meta },
            _ => self,
        }
    }

    pub fn type_mismatch(expected: TypeInfo, found: TypeInfo, location: Location) -> Self {
        Self::TypeMismatch {
            expected,
            found,
            meta: TypeCheckErrorMeta::default()
                .with_location(location)
                .with_help("Type mismatch in expression")
                .with_suggestion("Make sure the types match the expected types"),
        }
    }

    pub fn undefined_type(name: String, location: Location) -> Self {
        Self::UndefinedType {
            name: name.clone(),
            meta: TypeCheckErrorMeta::default()
                .with_location(location)
                .with_help(&format!(
                    "Type '{}' is not defined in the current scope",
                    name
                ))
                .with_suggestion(
                    "Check type name for typos or ensure the type is imported/defined",
                ),
        }
    }

    pub fn undefined_variable(name: String, location: Location) -> Self {
        Self::UndefinedVariable {
            name: name.clone(),
            meta: TypeCheckErrorMeta::default()
                .with_location(location)
                .with_help(&format!(
                    "Variable '{}' is not defined in the current scope",
                    name
                ))
                .with_suggestion(
                    "Check variable name for typos or ensure it is declared before use",
                ),
        }
    }

    pub fn invalid_state_variable(message: String, location: Location) -> Self {
        Self::InvalidStateVariable {
            message: message.clone(),
            meta: TypeCheckErrorMeta::default()
                .with_location(location)
                .with_help("Invalid state variable declaration or usage")
                .with_suggestion("Check that the state variable is properly declared and used within a valid scope"),
        }
    }

    pub fn type_inference_error(message: String, location: Location) -> Self {
        Self::TypeInferenceError {
            message,
            meta: TypeCheckErrorMeta::default()
                .with_location(location)
                .with_help("Error during type inference")
                .with_suggestion("Check that all types can be inferred from context"),
        }
    }

    pub fn invalid_handler_signature(message: String, location: Location) -> Self {
        Self::InvalidHandlerSignature {
            message: message.clone(),
            meta: TypeCheckErrorMeta::default()
                .with_location(location)
                .with_help("Invalid event handler signature")
                .with_suggestion("Check that the handler signature matches the expected format"),
        }
    }

    pub fn invalid_type_arguments(message: String, location: Location) -> Self {
        Self::InvalidTypeArguments {
            message: message.clone(),
            meta: TypeCheckErrorMeta::default()
                .with_location(location)
                .with_help("Invalid arguments provided for type")
                .with_suggestion("Check the type arguments match the expected types and arity"),
        }
    }

    pub fn undefined_function(name: String, location: Location) -> Self {
        Self::UndefinedFunction {
            name: name.clone(),
            meta: TypeCheckErrorMeta::default()
                .with_location(location)
                .with_help(&format!(
                    "Function '{}' is not defined in the current scope",
                    name
                ))
                .with_suggestion("Check function name for typos or ensure it is imported/defined"),
        }
    }

    pub fn invalid_return_type(expected: TypeInfo, found: TypeInfo, location: Location) -> Self {
        Self::InvalidReturnType {
            expected: expected.clone(),
            found,
            meta: TypeCheckErrorMeta::default()
                .with_location(location)
                .with_help("Return type does not match function signature")
                .with_suggestion(&format!(
                    "Ensure the returned value matches the expected type: {}",
                    expected
                )),
        }
    }

    pub fn invalid_argument_type(
        function: String,
        argument: String,
        expected: TypeInfo,
        found: TypeInfo,
        location: Location,
    ) -> Self {
        Self::InvalidArgumentType(Box::new(InvalidArgumentTypeData {
            function: function.clone(),
            argument: argument.clone(),
            expected: expected.clone(),
            found: found.clone(),
            meta: TypeCheckErrorMeta::default()
                .with_location(location)
                .with_help(&format!(
                    "Invalid argument type for function '{}': argument '{}' has wrong type",
                    function, argument
                ))
                .with_suggestion(&format!(
                    "Provide an argument of type {} instead of {}",
                    expected, found
                )),
        }))
    }
}

impl TypeCheckErrorMeta {
    pub fn new(location: Location, help: &str, suggestion: &str) -> Self {
        Self {
            location,
            help: help.to_string(),
            suggestion: suggestion.to_string(),
        }
    }

    // builder pattern
    pub fn with_location(mut self, location: Location) -> Self {
        self.location = location;
        self
    }

    pub fn with_help(mut self, help: &str) -> Self {
        self.help = help.to_string();
        self
    }

    pub fn with_suggestion(mut self, suggestion: &str) -> Self {
        self.suggestion = suggestion.to_string();
        self
    }

    pub fn context(location: Location, help: &str) -> Self {
        Self {
            location,
            help: help.to_string(),
            suggestion: DEFAULT_SUGGESTION.to_string(),
        }
    }
}

/// Location information for error reporting
#[derive(Debug, Clone, Default, PartialEq)]
pub struct Location {
    pub line: usize,
    pub column: usize,
    pub file: String,
}

impl std::fmt::Display for Location {
    fn fmt(&self, f: &mut std::fmt::Formatter<'_>) -> std::fmt::Result {
        write!(f, "{}:{}:{}", self.file, self.line, self.column)
    }
}

/// Result type for type checking operations
pub type TypeCheckResult<T> = Result<T, TypeCheckError>;

#[cfg(test)]
mod tests {
    use super::*;

    #[test]
    fn test_error_helpers() {
        let location = Location::default();
        let type_info = TypeInfo::Simple("Int".to_string());

        // Test type mismatch helper
        let error = TypeCheckError::type_mismatch(
            type_info.clone(),
            TypeInfo::Simple("String".to_string()),
            location.clone(),
        );
        assert!(matches!(error, TypeCheckError::TypeMismatch { .. }));

        // Test undefined type helper
        let error = TypeCheckError::undefined_type("MyType".to_string(), location.clone());
        assert!(matches!(error, TypeCheckError::UndefinedType { .. }));

        // Test with_meta helper
        let meta = TypeCheckErrorMeta::context(location.clone(), "Invalid types for operation")
            .with_suggestion("Use numeric types");
        let error = TypeCheckError::InvalidOperatorType {
            operator: "+".to_string(),
            left_type: type_info.clone(),
            right_type: type_info,
            meta: TypeCheckErrorMeta::default().with_location(location.clone()),
        }
        .with_meta(meta);
        assert!(matches!(error, TypeCheckError::InvalidOperatorType { .. }));
    }

    #[test]
    fn test_builder_pattern() {
        let location = Location::default();

        // Test chaining with defaults
        let meta = TypeCheckErrorMeta::default()
            .with_help("Custom help")
            .with_suggestion("Custom suggestion");
        assert_eq!(meta.help, "Custom help");
        assert_eq!(meta.suggestion, "Custom suggestion");
        assert_eq!(meta.location, Location::default());

        // Test context constructor with custom location
        let meta = TypeCheckErrorMeta::context(
            Location {
                line: 1,
                column: 2,
                file: "test.rs".to_string(),
            },
            "Test help",
        );
        assert_eq!(meta.help, "Test help");
        assert_eq!(meta.suggestion, DEFAULT_SUGGESTION);
        assert_eq!(meta.location.line, 1);
        assert_eq!(meta.location.column, 2);
        assert_eq!(meta.location.file, "test.rs");

        // Test full builder chain
        let meta = TypeCheckErrorMeta::default()
            .with_location(location.clone())
            .with_help("Help message")
            .with_suggestion("Suggestion message");
        assert_eq!(meta.help, "Help message");
        assert_eq!(meta.suggestion, "Suggestion message");
        assert_eq!(meta.location, location);
    }

    #[test]
    fn test_error_formatting() {
        let location = Location {
            line: 10,
            column: 20,
            file: "main.rs".to_string(),
        };
        let meta = TypeCheckErrorMeta::new(location, "Test help", "Test suggestion");
        assert_eq!(
            meta.to_string(),
            "TypeCheckErrorMeta at main.rs:10:20: help: Test help, suggestion: Test suggestion"
        );
    }

    #[test]
    fn test_type_mismatch_with_meta() {
        let location = Location::default();
        let meta = TypeCheckErrorMeta::context(location.clone(), "Test help")
            .with_suggestion("Test suggestion");

        let error = TypeCheckError::type_mismatch(
            TypeInfo::Simple("Int".to_string()),
            TypeInfo::Simple("String".to_string()),
            location,
        )
        .with_meta(meta.clone());

        if let TypeCheckError::TypeMismatch {
            meta: error_meta, ..
        } = error
        {
            assert_eq!(error_meta.help, "Test help");
            assert_eq!(error_meta.suggestion, "Test suggestion");
        } else {
            panic!("Expected TypeMismatch error");
        }
    }

    #[test]
    fn test_type_inference_error_with_meta() {
        let location = Location {
            line: 10,
            column: 20,
            file: "test.rs".to_string(),
        };
        let error =
            TypeCheckError::type_inference_error("Cannot infer type".to_string(), location.clone());

        if let TypeCheckError::TypeInferenceError { meta, .. } = error {
            assert_eq!(meta.location, location);
            assert_eq!(meta.help, "Error during type inference");
            assert_eq!(
                meta.suggestion,
                "Check that all types can be inferred from context"
            );
        } else {
            panic!("Expected TypeInferenceError");
        }
    }
}<|MERGE_RESOLUTION|>--- conflicted
+++ resolved
@@ -139,13 +139,10 @@
             Self::InvalidTypeArguments { message, .. } => {
                 Self::InvalidTypeArguments { message, meta }
             }
-<<<<<<< HEAD
             Self::InvalidHandlerSignature { message, .. } => {
                 Self::InvalidHandlerSignature { message, meta }
-=======
             Self::InvalidStateVariable { message, .. } => {
                 Self::InvalidStateVariable { message, meta }
->>>>>>> e07d6702
             }
             Self::UndefinedFunction { name, .. } => Self::UndefinedFunction { name, meta },
             _ => self,
