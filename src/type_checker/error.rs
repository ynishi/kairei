use crate::ast::TypeInfo;
use thiserror::Error;

#[derive(Debug, Clone)]
pub struct InvalidArgumentTypeData {
    pub function: String,
    pub argument: String,
    pub expected: TypeInfo,
    pub found: TypeInfo,
    pub meta: TypeCheckErrorMeta,
}

const DEFAULT_HELP: &str = "No help available";
const DEFAULT_SUGGESTION: &str = "No suggestion available";

/// Error types for type checking
/// Plugin errors are handled through the visitor pattern using general type error variants
#[derive(Error, Debug, Clone)]
pub enum TypeCheckError {
    #[error("Type mismatch: expected {expected}, found {found}")]
    TypeMismatch {
        expected: TypeInfo,
        found: TypeInfo,
        meta: TypeCheckErrorMeta,
    },

    #[error("Undefined type: {name}")]
    UndefinedType {
        name: String,
        meta: TypeCheckErrorMeta,
    },

    #[error("Invalid type arguments: {message}")]
    InvalidTypeArguments {
        message: String,
        meta: TypeCheckErrorMeta,
    },

    #[error("Invalid state variable: {message}")]
    InvalidStateVariable {
        message: String,
        meta: TypeCheckErrorMeta,
    },

    #[error("Invalid handler signature: {message}")]
    InvalidHandlerSignature {
        message: String,
        meta: TypeCheckErrorMeta,
    },

    #[error("Invalid think block: {message}")]
    InvalidThinkBlock {
        message: String,
        meta: TypeCheckErrorMeta,
    },

    #[error("Type inference error: {message}")]
    TypeInferenceError {
        message: String,
        meta: TypeCheckErrorMeta,
    },

    #[error("Undefined variable: {name}")]
    UndefinedVariable {
        name: String,
        meta: TypeCheckErrorMeta,
    },

    #[error("Undefined function: {name}")]
    UndefinedFunction {
        name: String,
        meta: TypeCheckErrorMeta,
    },

    #[error("Invalid return type: expected {expected}, found {found}")]
    InvalidReturnType {
        expected: TypeInfo,
        found: TypeInfo,
        meta: TypeCheckErrorMeta,
    },

    #[error("Invalid argument type for function {}: argument {} expected {}, found {}", .0.function, .0.argument, .0.expected, .0.found)]
    InvalidArgumentType(Box<InvalidArgumentTypeData>),

    #[error("Invalid operator type: operator {operator} cannot be applied to {left_type} and {right_type}")]
    InvalidOperatorType {
        operator: String,
        left_type: TypeInfo,
        right_type: TypeInfo,
        meta: TypeCheckErrorMeta,
    },
}

#[derive(Error, Debug, Clone)]
pub struct TypeCheckErrorMeta {
    pub location: Location,
    pub help: String,
    pub suggestion: String,
}

impl std::fmt::Display for TypeCheckErrorMeta {
    fn fmt(&self, f: &mut std::fmt::Formatter<'_>) -> std::fmt::Result {
        write!(
            f,
            "TypeCheckErrorMeta at {}: help: {}, suggestion: {}",
            self.location, self.help, self.suggestion
        )
    }
}

impl Default for TypeCheckErrorMeta {
    fn default() -> Self {
        Self {
            location: Location::default(),
            help: DEFAULT_HELP.to_string(),
            suggestion: DEFAULT_SUGGESTION.to_string(),
        }
    }
}

impl TypeCheckError {
    pub fn with_meta(self, meta: TypeCheckErrorMeta) -> Self {
        match self {
            Self::InvalidOperatorType {
                operator,
                left_type,
                right_type,
                ..
            } => Self::InvalidOperatorType {
                operator,
                left_type,
                right_type,
                meta,
            },
            Self::TypeMismatch {
                expected, found, ..
            } => Self::TypeMismatch {
                expected,
                found,
                meta,
            },
            Self::InvalidTypeArguments { message, .. } => {
                Self::InvalidTypeArguments { message, meta }
            }
<<<<<<< HEAD
            Self::InvalidThinkBlock { message, .. } => Self::InvalidThinkBlock { message, meta },
=======
            Self::InvalidHandlerSignature { message, .. } => {
                Self::InvalidHandlerSignature { message, meta }
            }
            Self::InvalidStateVariable { message, .. } => {
                Self::InvalidStateVariable { message, meta }
            }
            Self::UndefinedFunction { name, .. } => Self::UndefinedFunction { name, meta },
>>>>>>> 3ec79abd
            _ => self,
        }
    }

    pub fn type_mismatch(expected: TypeInfo, found: TypeInfo, location: Location) -> Self {
        Self::TypeMismatch {
            expected,
            found,
            meta: TypeCheckErrorMeta::default()
                .with_location(location)
                .with_help("Type mismatch in expression")
                .with_suggestion("Make sure the types match the expected types"),
        }
    }

    pub fn undefined_type(name: String, location: Location) -> Self {
        Self::UndefinedType {
            name: name.clone(),
            meta: TypeCheckErrorMeta::default()
                .with_location(location)
                .with_help(&format!(
                    "Type '{}' is not defined in the current scope",
                    name
                ))
                .with_suggestion(
                    "Check type name for typos or ensure the type is imported/defined",
                ),
        }
    }

    pub fn undefined_variable(name: String, location: Location) -> Self {
        Self::UndefinedVariable {
            name: name.clone(),
            meta: TypeCheckErrorMeta::default()
                .with_location(location)
                .with_help(&format!(
                    "Variable '{}' is not defined in the current scope",
                    name
                ))
                .with_suggestion(
                    "Check variable name for typos or ensure it is declared before use",
                ),
        }
    }

    pub fn invalid_state_variable(message: String, location: Location) -> Self {
        Self::InvalidStateVariable {
            message: message.clone(),
            meta: TypeCheckErrorMeta::default()
                .with_location(location)
                .with_help("Invalid state variable declaration or usage")
                .with_suggestion("Check that the state variable is properly declared and used within a valid scope"),
        }
    }

    pub fn type_inference_error(message: String, location: Location) -> Self {
        Self::TypeInferenceError {
            message,
            meta: TypeCheckErrorMeta::default()
                .with_location(location)
                .with_help("Error during type inference")
                .with_suggestion("Check that all types can be inferred from context"),
        }
    }

<<<<<<< HEAD
    pub fn invalid_think_block(message: String, location: Location) -> Self {
        Self::InvalidThinkBlock {
            message: message.clone(),
            meta: TypeCheckErrorMeta::default()
                .with_location(location)
                .with_help("Invalid think block structure or content")
                .with_suggestion("Check that the think block follows the expected format and contains valid expressions"),
=======
    pub fn invalid_handler_signature(message: String, location: Location) -> Self {
        Self::InvalidHandlerSignature {
            message: message.clone(),
            meta: TypeCheckErrorMeta::default()
                .with_location(location)
                .with_help("Invalid event handler signature")
                .with_suggestion("Check that the handler signature matches the expected format"),
>>>>>>> 3ec79abd
        }
    }

    pub fn invalid_type_arguments(message: String, location: Location) -> Self {
        Self::InvalidTypeArguments {
            message: message.clone(),
            meta: TypeCheckErrorMeta::default()
                .with_location(location)
                .with_help("Invalid arguments provided for type")
                .with_suggestion("Check the type arguments match the expected types and arity"),
        }
    }

    pub fn undefined_function(name: String, location: Location) -> Self {
        Self::UndefinedFunction {
            name: name.clone(),
            meta: TypeCheckErrorMeta::default()
                .with_location(location)
                .with_help(&format!(
                    "Function '{}' is not defined in the current scope",
                    name
                ))
                .with_suggestion("Check function name for typos or ensure it is imported/defined"),
        }
    }

    pub fn invalid_return_type(expected: TypeInfo, found: TypeInfo, location: Location) -> Self {
        Self::InvalidReturnType {
            expected: expected.clone(),
            found,
            meta: TypeCheckErrorMeta::default()
                .with_location(location)
                .with_help("Return type does not match function signature")
                .with_suggestion(&format!(
                    "Ensure the returned value matches the expected type: {}",
                    expected
                )),
        }
    }

    pub fn invalid_argument_type(
        function: String,
        argument: String,
        expected: TypeInfo,
        found: TypeInfo,
        location: Location,
    ) -> Self {
        Self::InvalidArgumentType(Box::new(InvalidArgumentTypeData {
            function: function.clone(),
            argument: argument.clone(),
            expected: expected.clone(),
            found: found.clone(),
            meta: TypeCheckErrorMeta::default()
                .with_location(location)
                .with_help(&format!(
                    "Invalid argument type for function '{}': argument '{}' has wrong type",
                    function, argument
                ))
                .with_suggestion(&format!(
                    "Provide an argument of type {} instead of {}",
                    expected, found
                )),
        }))
    }
}

impl TypeCheckErrorMeta {
    pub fn new(location: Location, help: &str, suggestion: &str) -> Self {
        Self {
            location,
            help: help.to_string(),
            suggestion: suggestion.to_string(),
        }
    }

    // builder pattern
    pub fn with_location(mut self, location: Location) -> Self {
        self.location = location;
        self
    }

    pub fn with_help(mut self, help: &str) -> Self {
        self.help = help.to_string();
        self
    }

    pub fn with_suggestion(mut self, suggestion: &str) -> Self {
        self.suggestion = suggestion.to_string();
        self
    }

    pub fn context(location: Location, help: &str) -> Self {
        Self {
            location,
            help: help.to_string(),
            suggestion: DEFAULT_SUGGESTION.to_string(),
        }
    }
}

/// Location information for error reporting
#[derive(Debug, Clone, Default, PartialEq)]
pub struct Location {
    pub line: usize,
    pub column: usize,
    pub file: String,
}

impl std::fmt::Display for Location {
    fn fmt(&self, f: &mut std::fmt::Formatter<'_>) -> std::fmt::Result {
        write!(f, "{}:{}:{}", self.file, self.line, self.column)
    }
}

/// Result type for type checking operations
pub type TypeCheckResult<T> = Result<T, TypeCheckError>;

#[cfg(test)]
mod tests {
    use super::*;

    #[test]
    fn test_error_helpers() {
        let location = Location::default();
        let type_info = TypeInfo::Simple("Int".to_string());

        // Test type mismatch helper
        let error = TypeCheckError::type_mismatch(
            type_info.clone(),
            TypeInfo::Simple("String".to_string()),
            location.clone(),
        );
        assert!(matches!(error, TypeCheckError::TypeMismatch { .. }));

        // Test undefined type helper
        let error = TypeCheckError::undefined_type("MyType".to_string(), location.clone());
        assert!(matches!(error, TypeCheckError::UndefinedType { .. }));

        // Test with_meta helper
        let meta = TypeCheckErrorMeta::context(location.clone(), "Invalid types for operation")
            .with_suggestion("Use numeric types");
        let error = TypeCheckError::InvalidOperatorType {
            operator: "+".to_string(),
            left_type: type_info.clone(),
            right_type: type_info,
            meta: TypeCheckErrorMeta::default().with_location(location.clone()),
        }
        .with_meta(meta);
        assert!(matches!(error, TypeCheckError::InvalidOperatorType { .. }));
    }

    #[test]
    fn test_builder_pattern() {
        let location = Location::default();

        // Test chaining with defaults
        let meta = TypeCheckErrorMeta::default()
            .with_help("Custom help")
            .with_suggestion("Custom suggestion");
        assert_eq!(meta.help, "Custom help");
        assert_eq!(meta.suggestion, "Custom suggestion");
        assert_eq!(meta.location, Location::default());

        // Test context constructor with custom location
        let meta = TypeCheckErrorMeta::context(
            Location {
                line: 1,
                column: 2,
                file: "test.rs".to_string(),
            },
            "Test help",
        );
        assert_eq!(meta.help, "Test help");
        assert_eq!(meta.suggestion, DEFAULT_SUGGESTION);
        assert_eq!(meta.location.line, 1);
        assert_eq!(meta.location.column, 2);
        assert_eq!(meta.location.file, "test.rs");

        // Test full builder chain
        let meta = TypeCheckErrorMeta::default()
            .with_location(location.clone())
            .with_help("Help message")
            .with_suggestion("Suggestion message");
        assert_eq!(meta.help, "Help message");
        assert_eq!(meta.suggestion, "Suggestion message");
        assert_eq!(meta.location, location);
    }

    #[test]
    fn test_error_formatting() {
        let location = Location {
            line: 10,
            column: 20,
            file: "main.rs".to_string(),
        };
        let meta = TypeCheckErrorMeta::new(location, "Test help", "Test suggestion");
        assert_eq!(
            meta.to_string(),
            "TypeCheckErrorMeta at main.rs:10:20: help: Test help, suggestion: Test suggestion"
        );
    }

    #[test]
    fn test_type_mismatch_with_meta() {
        let location = Location::default();
        let meta = TypeCheckErrorMeta::context(location.clone(), "Test help")
            .with_suggestion("Test suggestion");

        let error = TypeCheckError::type_mismatch(
            TypeInfo::Simple("Int".to_string()),
            TypeInfo::Simple("String".to_string()),
            location,
        )
        .with_meta(meta.clone());

        if let TypeCheckError::TypeMismatch {
            meta: error_meta, ..
        } = error
        {
            assert_eq!(error_meta.help, "Test help");
            assert_eq!(error_meta.suggestion, "Test suggestion");
        } else {
            panic!("Expected TypeMismatch error");
        }
    }

    #[test]
    fn test_type_inference_error_with_meta() {
        let location = Location {
            line: 10,
            column: 20,
            file: "test.rs".to_string(),
        };
        let error =
            TypeCheckError::type_inference_error("Cannot infer type".to_string(), location.clone());

        if let TypeCheckError::TypeInferenceError { meta, .. } = error {
            assert_eq!(meta.location, location);
            assert_eq!(meta.help, "Error during type inference");
            assert_eq!(
                meta.suggestion,
                "Check that all types can be inferred from context"
            );
        } else {
            panic!("Expected TypeInferenceError");
        }
    }
}<|MERGE_RESOLUTION|>--- conflicted
+++ resolved
@@ -142,9 +142,7 @@
             Self::InvalidTypeArguments { message, .. } => {
                 Self::InvalidTypeArguments { message, meta }
             }
-<<<<<<< HEAD
             Self::InvalidThinkBlock { message, .. } => Self::InvalidThinkBlock { message, meta },
-=======
             Self::InvalidHandlerSignature { message, .. } => {
                 Self::InvalidHandlerSignature { message, meta }
             }
@@ -152,7 +150,6 @@
                 Self::InvalidStateVariable { message, meta }
             }
             Self::UndefinedFunction { name, .. } => Self::UndefinedFunction { name, meta },
->>>>>>> 3ec79abd
             _ => self,
         }
     }
@@ -218,7 +215,6 @@
         }
     }
 
-<<<<<<< HEAD
     pub fn invalid_think_block(message: String, location: Location) -> Self {
         Self::InvalidThinkBlock {
             message: message.clone(),
@@ -226,7 +222,8 @@
                 .with_location(location)
                 .with_help("Invalid think block structure or content")
                 .with_suggestion("Check that the think block follows the expected format and contains valid expressions"),
-=======
+        }
+    }
     pub fn invalid_handler_signature(message: String, location: Location) -> Self {
         Self::InvalidHandlerSignature {
             message: message.clone(),
@@ -234,7 +231,6 @@
                 .with_location(location)
                 .with_help("Invalid event handler signature")
                 .with_suggestion("Check that the handler signature matches the expected format"),
->>>>>>> 3ec79abd
         }
     }
 
