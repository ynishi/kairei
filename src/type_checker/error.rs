use crate::ast::TypeInfo;
use thiserror::Error;

const DEFAULT_HELP: &str = "No help available";
const DEFAULT_SUGGESTION: &str = "No suggestion available";

/// Error types for type checking
/// Plugin errors are handled through the visitor pattern using general type error variants
#[derive(Error, Debug, Clone)]
pub enum TypeCheckError {
    #[error("Type mismatch: expected {expected}, found {found}")]
    TypeMismatch {
        expected: TypeInfo,
        found: TypeInfo,
        meta: TypeCheckErrorMeta,
    },

    #[error("Undefined type: {name}")]
    UndefinedType {
        name: String,
        meta: TypeCheckErrorMeta,
    },

    #[error("Invalid type arguments: {message}")]
    InvalidTypeArguments {
        message: String,
        meta: TypeCheckErrorMeta,
    },

    #[error("Invalid state variable: {message}")]
    InvalidStateVariable {
        message: String,
        meta: TypeCheckErrorMeta,
    },

    #[error("Invalid handler signature: {message}")]
    InvalidHandlerSignature { message: String },

    #[error("Invalid think block: {message}")]
    InvalidThinkBlock { message: String },

    #[error("Type inference error: {message}")]
    TypeInferenceError {
        message: String,
        meta: TypeCheckErrorMeta,
    },

    #[error("Undefined variable: {name}")]
    UndefinedVariable {
        name: String,
        meta: TypeCheckErrorMeta,
    },

    #[error("Undefined function: {name}")]
    UndefinedFunction {
        name: String,
        meta: TypeCheckErrorMeta,
    },

    #[error("Invalid return type: expected {expected}, found {found}")]
    InvalidReturnType {
        expected: TypeInfo,
        found: TypeInfo,
        location: Location,
    },

    #[error("Invalid argument type for function {function}: argument {argument} expected {expected}, found {found}")]
    InvalidArgumentType {
        function: String,
        argument: String,
        expected: TypeInfo,
        found: TypeInfo,
        location: Location,
    },

    #[error("Invalid operator type: operator {operator} cannot be applied to {left_type} and {right_type}")]
    InvalidOperatorType {
        operator: String,
        left_type: TypeInfo,
        right_type: TypeInfo,
        meta: TypeCheckErrorMeta,
    },
}

#[derive(Error, Debug, Clone)]
pub struct TypeCheckErrorMeta {
    pub location: Location,
    pub help: String,
    pub suggestion: String,
}

impl std::fmt::Display for TypeCheckErrorMeta {
    fn fmt(&self, f: &mut std::fmt::Formatter<'_>) -> std::fmt::Result {
        write!(
            f,
            "TypeCheckErrorMeta at {}: help: {}, suggestion: {}",
            self.location, self.help, self.suggestion
        )
    }
}

impl Default for TypeCheckErrorMeta {
    fn default() -> Self {
        Self {
            location: Location::default(),
            help: DEFAULT_HELP.to_string(),
            suggestion: DEFAULT_SUGGESTION.to_string(),
        }
    }
}

impl TypeCheckError {
    pub fn with_meta(self, meta: TypeCheckErrorMeta) -> Self {
        match self {
            Self::InvalidOperatorType {
                operator,
                left_type,
                right_type,
                ..
            } => Self::InvalidOperatorType {
                operator,
                left_type,
                right_type,
                meta,
            },
            Self::TypeMismatch {
                expected, found, ..
            } => Self::TypeMismatch {
                expected,
                found,
                meta,
            },
            Self::InvalidTypeArguments { message, .. } => {
                Self::InvalidTypeArguments { message, meta }
            }
<<<<<<< HEAD
            Self::InvalidStateVariable { message, .. } => {
                Self::InvalidStateVariable { message, meta }
            }
=======
            Self::UndefinedFunction { name, .. } => Self::UndefinedFunction { name, meta },
>>>>>>> 681b8cc4
            _ => self,
        }
    }

    pub fn type_mismatch(expected: TypeInfo, found: TypeInfo, location: Location) -> Self {
        Self::TypeMismatch {
            expected,
            found,
            meta: TypeCheckErrorMeta::default()
                .with_location(location)
                .with_help("Type mismatch in expression")
                .with_suggestion("Make sure the types match the expected types"),
        }
    }

    pub fn undefined_type(name: String, location: Location) -> Self {
        Self::UndefinedType {
            name: name.clone(),
            meta: TypeCheckErrorMeta::default()
                .with_location(location)
                .with_help(&format!(
                    "Type '{}' is not defined in the current scope",
                    name
                ))
                .with_suggestion(
                    "Check type name for typos or ensure the type is imported/defined",
                ),
        }
    }

    pub fn undefined_variable(name: String, location: Location) -> Self {
        Self::UndefinedVariable {
            name: name.clone(),
            meta: TypeCheckErrorMeta::default()
                .with_location(location)
                .with_help(&format!(
                    "Variable '{}' is not defined in the current scope",
                    name
                ))
                .with_suggestion(
                    "Check variable name for typos or ensure it is declared before use",
                ),
        }
    }

    pub fn invalid_state_variable(message: String, location: Location) -> Self {
        Self::InvalidStateVariable {
            message: message.clone(),
            meta: TypeCheckErrorMeta::default()
                .with_location(location)
                .with_help("Invalid state variable declaration or usage")
                .with_suggestion("Check that the state variable is properly declared and used within a valid scope"),
        }
    }

    pub fn type_inference_error(message: String, location: Location) -> Self {
        Self::TypeInferenceError {
            message,
            meta: TypeCheckErrorMeta::default()
                .with_location(location)
                .with_help("Error during type inference")
                .with_suggestion("Check that all types can be inferred from context"),
        }
    }

    pub fn invalid_type_arguments(message: String, location: Location) -> Self {
        Self::InvalidTypeArguments {
            message: message.clone(),
            meta: TypeCheckErrorMeta::default()
                .with_location(location)
                .with_help("Invalid arguments provided for type")
                .with_suggestion("Check the type arguments match the expected types and arity"),
        }
    }

    pub fn undefined_function(name: String, location: Location) -> Self {
        Self::UndefinedFunction {
            name: name.clone(),
            meta: TypeCheckErrorMeta::default()
                .with_location(location)
                .with_help(&format!(
                    "Function '{}' is not defined in the current scope",
                    name
                ))
                .with_suggestion("Check function name for typos or ensure it is imported/defined"),
        }
    }
}

impl TypeCheckErrorMeta {
    pub fn new(location: Location, help: &str, suggestion: &str) -> Self {
        Self {
            location,
            help: help.to_string(),
            suggestion: suggestion.to_string(),
        }
    }

    // builder pattern
    pub fn with_location(mut self, location: Location) -> Self {
        self.location = location;
        self
    }

    pub fn with_help(mut self, help: &str) -> Self {
        self.help = help.to_string();
        self
    }

    pub fn with_suggestion(mut self, suggestion: &str) -> Self {
        self.suggestion = suggestion.to_string();
        self
    }

    pub fn context(location: Location, help: &str) -> Self {
        Self {
            location,
            help: help.to_string(),
            suggestion: DEFAULT_SUGGESTION.to_string(),
        }
    }
}

/// Location information for error reporting
#[derive(Debug, Clone, Default, PartialEq)]
pub struct Location {
    pub line: usize,
    pub column: usize,
    pub file: String,
}

impl std::fmt::Display for Location {
    fn fmt(&self, f: &mut std::fmt::Formatter<'_>) -> std::fmt::Result {
        write!(f, "{}:{}:{}", self.file, self.line, self.column)
    }
}

/// Result type for type checking operations
pub type TypeCheckResult<T> = Result<T, TypeCheckError>;

#[cfg(test)]
mod tests {
    use super::*;

    #[test]
    fn test_error_helpers() {
        let location = Location::default();
        let type_info = TypeInfo::Simple("Int".to_string());

        // Test type mismatch helper
        let error = TypeCheckError::type_mismatch(
            type_info.clone(),
            TypeInfo::Simple("String".to_string()),
            location.clone(),
        );
        assert!(matches!(error, TypeCheckError::TypeMismatch { .. }));

        // Test undefined type helper
        let error = TypeCheckError::undefined_type("MyType".to_string(), location.clone());
        assert!(matches!(error, TypeCheckError::UndefinedType { .. }));

        // Test with_meta helper
        let meta = TypeCheckErrorMeta::context(location.clone(), "Invalid types for operation")
            .with_suggestion("Use numeric types");
        let error = TypeCheckError::InvalidOperatorType {
            operator: "+".to_string(),
            left_type: type_info.clone(),
            right_type: type_info,
            meta: TypeCheckErrorMeta::default().with_location(location.clone()),
        }
        .with_meta(meta);
        assert!(matches!(error, TypeCheckError::InvalidOperatorType { .. }));
    }

    #[test]
    fn test_builder_pattern() {
        let location = Location::default();

        // Test chaining with defaults
        let meta = TypeCheckErrorMeta::default()
            .with_help("Custom help")
            .with_suggestion("Custom suggestion");
        assert_eq!(meta.help, "Custom help");
        assert_eq!(meta.suggestion, "Custom suggestion");
        assert_eq!(meta.location, Location::default());

        // Test context constructor with custom location
        let meta = TypeCheckErrorMeta::context(
            Location {
                line: 1,
                column: 2,
                file: "test.rs".to_string(),
            },
            "Test help",
        );
        assert_eq!(meta.help, "Test help");
        assert_eq!(meta.suggestion, DEFAULT_SUGGESTION);
        assert_eq!(meta.location.line, 1);
        assert_eq!(meta.location.column, 2);
        assert_eq!(meta.location.file, "test.rs");

        // Test full builder chain
        let meta = TypeCheckErrorMeta::default()
            .with_location(location.clone())
            .with_help("Help message")
            .with_suggestion("Suggestion message");
        assert_eq!(meta.help, "Help message");
        assert_eq!(meta.suggestion, "Suggestion message");
        assert_eq!(meta.location, location);
    }

    #[test]
    fn test_error_formatting() {
        let location = Location {
            line: 10,
            column: 20,
            file: "main.rs".to_string(),
        };
        let meta = TypeCheckErrorMeta::new(location, "Test help", "Test suggestion");
        assert_eq!(
            meta.to_string(),
            "TypeCheckErrorMeta at main.rs:10:20: help: Test help, suggestion: Test suggestion"
        );
    }

    #[test]
    fn test_type_mismatch_with_meta() {
        let location = Location::default();
        let meta = TypeCheckErrorMeta::context(location.clone(), "Test help")
            .with_suggestion("Test suggestion");

        let error = TypeCheckError::type_mismatch(
            TypeInfo::Simple("Int".to_string()),
            TypeInfo::Simple("String".to_string()),
            location,
        )
        .with_meta(meta.clone());

        if let TypeCheckError::TypeMismatch {
            meta: error_meta, ..
        } = error
        {
            assert_eq!(error_meta.help, "Test help");
            assert_eq!(error_meta.suggestion, "Test suggestion");
        } else {
            panic!("Expected TypeMismatch error");
        }
    }

    #[test]
    fn test_type_inference_error_with_meta() {
        let location = Location {
            line: 10,
            column: 20,
            file: "test.rs".to_string(),
        };
        let error =
            TypeCheckError::type_inference_error("Cannot infer type".to_string(), location.clone());

        if let TypeCheckError::TypeInferenceError { meta, .. } = error {
            assert_eq!(meta.location, location);
            assert_eq!(meta.help, "Error during type inference");
            assert_eq!(
                meta.suggestion,
                "Check that all types can be inferred from context"
            );
        } else {
            panic!("Expected TypeInferenceError");
        }
    }
}<|MERGE_RESOLUTION|>--- conflicted
+++ resolved
@@ -133,13 +133,10 @@
             Self::InvalidTypeArguments { message, .. } => {
                 Self::InvalidTypeArguments { message, meta }
             }
-<<<<<<< HEAD
             Self::InvalidStateVariable { message, .. } => {
                 Self::InvalidStateVariable { message, meta }
             }
-=======
             Self::UndefinedFunction { name, .. } => Self::UndefinedFunction { name, meta },
->>>>>>> 681b8cc4
             _ => self,
         }
     }
