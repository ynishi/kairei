use crate::ast::TypeInfo;
use thiserror::Error;

#[derive(Debug, Clone)]
pub struct InvalidArgumentTypeData {
    pub function: String,
    pub argument: String,
    pub expected: TypeInfo,
    pub found: TypeInfo,
    pub meta: TypeCheckErrorMeta,
}

const DEFAULT_HELP: &str = "No help available";
const DEFAULT_SUGGESTION: &str = "No suggestion available";

/// Error types for type checking
/// Plugin errors are handled through the visitor pattern using general type error variants
#[derive(Error, Debug, Clone)]
pub enum TypeCheckError {
    #[error("Type mismatch: expected {expected}, found {found}")]
    TypeMismatch {
        expected: TypeInfo,
        found: TypeInfo,
        meta: TypeCheckErrorMeta,
    },

    #[error("Undefined type: {name}")]
    UndefinedType {
        name: String,
        meta: TypeCheckErrorMeta,
    },

    #[error("Invalid type arguments: {message}")]
    InvalidTypeArguments {
        message: String,
        meta: TypeCheckErrorMeta,
    },

    #[error("Invalid state variable: {message}")]
    InvalidStateVariable {
        message: String,
        meta: TypeCheckErrorMeta,
    },

    #[error("Invalid handler signature: {message}")]
    InvalidHandlerSignature {
        message: String,
        meta: TypeCheckErrorMeta,
    },

    #[error("Invalid think block: {message}")]
    InvalidThinkBlock {
        message: String,
        meta: TypeCheckErrorMeta,
    },

    #[error("Type inference error: {message}")]
    TypeInferenceError {
        message: String,
        meta: TypeCheckErrorMeta,
    },

    #[error("Undefined variable: {name}")]
    UndefinedVariable {
        name: String,
        meta: TypeCheckErrorMeta,
    },

    #[error("Undefined function: {name}")]
    UndefinedFunction {
        name: String,
        meta: TypeCheckErrorMeta,
    },

    #[error("Invalid return type: expected {expected}, found {found}")]
    InvalidReturnType {
        expected: TypeInfo,
        found: TypeInfo,
        meta: TypeCheckErrorMeta,
    },

    #[error("Invalid argument type for function {}: argument {} expected {}, found {}", .0.function, .0.argument, .0.expected, .0.found)]
    InvalidArgumentType(Box<InvalidArgumentTypeData>),

    #[error("Invalid operator type: operator {operator} cannot be applied to {left_type} and {right_type}")]
    InvalidOperatorType {
        operator: String,
        left_type: TypeInfo,
        right_type: TypeInfo,
        meta: TypeCheckErrorMeta,
    },
}

#[derive(Error, Debug, Clone)]
pub struct TypeCheckErrorMeta {
    pub location: Location,
    pub help: String,
    pub suggestion: String,
}

impl std::fmt::Display for TypeCheckErrorMeta {
    fn fmt(&self, f: &mut std::fmt::Formatter<'_>) -> std::fmt::Result {
        write!(
            f,
            "TypeCheckErrorMeta at {}: help: {}, suggestion: {}",
            self.location, self.help, self.suggestion
        )
    }
}

impl Default for TypeCheckErrorMeta {
    fn default() -> Self {
        Self {
            location: Location::default(),
            help: DEFAULT_HELP.to_string(),
            suggestion: DEFAULT_SUGGESTION.to_string(),
        }
    }
}

impl TypeCheckError {
    pub fn with_meta(self, meta: TypeCheckErrorMeta) -> Self {
        match self {
            Self::InvalidOperatorType {
                operator,
                left_type,
                right_type,
                ..
            } => Self::InvalidOperatorType {
                operator,
                left_type,
                right_type,
                meta,
            },
            Self::TypeMismatch {
                expected, found, ..
            } => Self::TypeMismatch {
                expected,
                found,
                meta,
            },
            Self::InvalidTypeArguments { message, .. } => {
                Self::InvalidTypeArguments { message, meta }
            }
            Self::InvalidThinkBlock { message, .. } => Self::InvalidThinkBlock { message, meta },
            Self::InvalidHandlerSignature { message, .. } => {
                Self::InvalidHandlerSignature { message, meta }
            }
            Self::InvalidStateVariable { message, .. } => {
                Self::InvalidStateVariable { message, meta }
            }
            Self::UndefinedFunction { name, .. } => Self::UndefinedFunction { name, meta },
            _ => self,
        }
    }

    pub fn type_mismatch(expected: TypeInfo, found: TypeInfo, location: Location) -> Self {
        Self::TypeMismatch {
            expected,
            found,
            meta: TypeCheckErrorMeta::default()
                .with_location(location)
                .with_help("Type mismatch in expression")
                .with_suggestion("Make sure the types match the expected types"),
        }
    }

    pub fn undefined_type(name: String, location: Location) -> Self {
        Self::UndefinedType {
            name: name.clone(),
            meta: TypeCheckErrorMeta::default()
                .with_location(location)
                .with_help(&format!(
                    "Type '{}' is not defined in the current scope",
                    name
                ))
                .with_suggestion(
                    "Check type name for typos or ensure the type is imported/defined",
                ),
        }
    }

    pub fn undefined_variable(name: String, location: Location) -> Self {
        Self::UndefinedVariable {
            name: name.clone(),
            meta: TypeCheckErrorMeta::default()
                .with_location(location)
                .with_help(&format!(
                    "Variable '{}' is not defined in the current scope",
                    name
                ))
                .with_suggestion(
                    "Check variable name for typos or ensure it is declared before use",
                ),
        }
    }

    pub fn invalid_state_variable(message: String, location: Location) -> Self {
        Self::InvalidStateVariable {
            message: message.clone(),
            meta: TypeCheckErrorMeta::default()
                .with_location(location)
                .with_help("Invalid state variable declaration or usage")
                .with_suggestion("Check that the state variable is properly declared and used within a valid scope"),
        }
    }

    pub fn type_inference_error(message: String, location: Location) -> Self {
        Self::TypeInferenceError {
            message,
            meta: TypeCheckErrorMeta::default()
                .with_location(location)
                .with_help("Error during type inference")
                .with_suggestion("Check that all types can be inferred from context"),
        }
    }

    pub fn invalid_think_block(message: String, location: Location) -> Self {
        Self::InvalidThinkBlock {
            message: message.clone(),
            meta: TypeCheckErrorMeta::default()
                .with_location(location)
                .with_help("Invalid think block structure or content")
                .with_suggestion("Check that the think block follows the expected format and contains valid expressions"),
        }
    }
    pub fn invalid_handler_signature(message: String, location: Location) -> Self {
        Self::InvalidHandlerSignature {
            message: message.clone(),
            meta: TypeCheckErrorMeta::default()
                .with_location(location)
                .with_help("Invalid event handler signature")
                .with_suggestion("Check that the handler signature matches the expected format"),
        }
    }

    pub fn invalid_type_arguments(message: String, location: Location) -> Self {
        Self::InvalidTypeArguments {
            message: message.clone(),
            meta: TypeCheckErrorMeta::default()
                .with_location(location)
                .with_help("Invalid arguments provided for type")
                .with_suggestion("Check the type arguments match the expected types and arity"),
        }
    }

    pub fn undefined_function(name: String, location: Location) -> Self {
        Self::UndefinedFunction {
            name: name.clone(),
            meta: TypeCheckErrorMeta::default()
                .with_location(location)
                .with_help(&format!(
                    "Function '{}' is not defined in the current scope",
                    name
                ))
                .with_suggestion("Check function name for typos or ensure it is imported/defined"),
        }
    }

    pub fn invalid_return_type(expected: TypeInfo, found: TypeInfo, location: Location) -> Self {
        Self::InvalidReturnType {
            expected: expected.clone(),
<<<<<<< HEAD
=======
            found,
            meta: TypeCheckErrorMeta::default()
                .with_location(location)
                .with_help("Return type does not match function signature")
                .with_suggestion(&format!(
                    "Ensure the returned value matches the expected type: {}",
                    expected
                )),
        }
    }

    pub fn invalid_argument_type(
        function: String,
        argument: String,
        expected: TypeInfo,
        found: TypeInfo,
        location: Location,
    ) -> Self {
        Self::InvalidArgumentType(Box::new(InvalidArgumentTypeData {
            function: function.clone(),
            argument: argument.clone(),
            expected: expected.clone(),
>>>>>>> 2b431c39
            found: found.clone(),
            meta: TypeCheckErrorMeta::default()
                .with_location(location)
                .with_help(&format!(
<<<<<<< HEAD
                    "Return type mismatch: expected {}, found {}",
                    expected, found
                ))
                .with_suggestion("Ensure the function returns a value of the expected type"),
        }
=======
                    "Invalid argument type for function '{}': argument '{}' has wrong type",
                    function, argument
                ))
                .with_suggestion(&format!(
                    "Provide an argument of type {} instead of {}",
                    expected, found
                )),
        }))
>>>>>>> 2b431c39
    }
}

impl TypeCheckErrorMeta {
    pub fn new(location: Location, help: &str, suggestion: &str) -> Self {
        Self {
            location,
            help: help.to_string(),
            suggestion: suggestion.to_string(),
        }
    }

    // builder pattern
    pub fn with_location(mut self, location: Location) -> Self {
        self.location = location;
        self
    }

    pub fn with_help(mut self, help: &str) -> Self {
        self.help = help.to_string();
        self
    }

    pub fn with_suggestion(mut self, suggestion: &str) -> Self {
        self.suggestion = suggestion.to_string();
        self
    }

    pub fn context(location: Location, help: &str) -> Self {
        Self {
            location,
            help: help.to_string(),
            suggestion: DEFAULT_SUGGESTION.to_string(),
        }
    }
}

/// Location information for error reporting
#[derive(Debug, Clone, Default, PartialEq)]
pub struct Location {
    pub line: usize,
    pub column: usize,
    pub file: String,
}

impl std::fmt::Display for Location {
    fn fmt(&self, f: &mut std::fmt::Formatter<'_>) -> std::fmt::Result {
        write!(f, "{}:{}:{}", self.file, self.line, self.column)
    }
}

/// Result type for type checking operations
pub type TypeCheckResult<T> = Result<T, TypeCheckError>;

#[cfg(test)]
mod tests {
    use super::*;

    #[test]
    fn test_error_helpers() {
        let location = Location::default();
        let type_info = TypeInfo::Simple("Int".to_string());

        // Test type mismatch helper
        let error = TypeCheckError::type_mismatch(
            type_info.clone(),
            TypeInfo::Simple("String".to_string()),
            location.clone(),
        );
        assert!(matches!(error, TypeCheckError::TypeMismatch { .. }));

        // Test undefined type helper
        let error = TypeCheckError::undefined_type("MyType".to_string(), location.clone());
        assert!(matches!(error, TypeCheckError::UndefinedType { .. }));

        // Test with_meta helper
        let meta = TypeCheckErrorMeta::context(location.clone(), "Invalid types for operation")
            .with_suggestion("Use numeric types");
        let error = TypeCheckError::InvalidOperatorType {
            operator: "+".to_string(),
            left_type: type_info.clone(),
            right_type: type_info,
            meta: TypeCheckErrorMeta::default().with_location(location.clone()),
        }
        .with_meta(meta);
        assert!(matches!(error, TypeCheckError::InvalidOperatorType { .. }));
    }

    #[test]
    fn test_builder_pattern() {
        let location = Location::default();

        // Test chaining with defaults
        let meta = TypeCheckErrorMeta::default()
            .with_help("Custom help")
            .with_suggestion("Custom suggestion");
        assert_eq!(meta.help, "Custom help");
        assert_eq!(meta.suggestion, "Custom suggestion");
        assert_eq!(meta.location, Location::default());

        // Test context constructor with custom location
        let meta = TypeCheckErrorMeta::context(
            Location {
                line: 1,
                column: 2,
                file: "test.rs".to_string(),
            },
            "Test help",
        );
        assert_eq!(meta.help, "Test help");
        assert_eq!(meta.suggestion, DEFAULT_SUGGESTION);
        assert_eq!(meta.location.line, 1);
        assert_eq!(meta.location.column, 2);
        assert_eq!(meta.location.file, "test.rs");

        // Test full builder chain
        let meta = TypeCheckErrorMeta::default()
            .with_location(location.clone())
            .with_help("Help message")
            .with_suggestion("Suggestion message");
        assert_eq!(meta.help, "Help message");
        assert_eq!(meta.suggestion, "Suggestion message");
        assert_eq!(meta.location, location);
    }

    #[test]
    fn test_error_formatting() {
        let location = Location {
            line: 10,
            column: 20,
            file: "main.rs".to_string(),
        };
        let meta = TypeCheckErrorMeta::new(location, "Test help", "Test suggestion");
        assert_eq!(
            meta.to_string(),
            "TypeCheckErrorMeta at main.rs:10:20: help: Test help, suggestion: Test suggestion"
        );
    }

    #[test]
    fn test_type_mismatch_with_meta() {
        let location = Location::default();
        let meta = TypeCheckErrorMeta::context(location.clone(), "Test help")
            .with_suggestion("Test suggestion");

        let error = TypeCheckError::type_mismatch(
            TypeInfo::Simple("Int".to_string()),
            TypeInfo::Simple("String".to_string()),
            location,
        )
        .with_meta(meta.clone());

        if let TypeCheckError::TypeMismatch {
            meta: error_meta, ..
        } = error
        {
            assert_eq!(error_meta.help, "Test help");
            assert_eq!(error_meta.suggestion, "Test suggestion");
        } else {
            panic!("Expected TypeMismatch error");
        }
    }

    #[test]
    fn test_type_inference_error_with_meta() {
        let location = Location {
            line: 10,
            column: 20,
            file: "test.rs".to_string(),
        };
        let error =
            TypeCheckError::type_inference_error("Cannot infer type".to_string(), location.clone());

        if let TypeCheckError::TypeInferenceError { meta, .. } = error {
            assert_eq!(meta.location, location);
            assert_eq!(meta.help, "Error during type inference");
            assert_eq!(
                meta.suggestion,
                "Check that all types can be inferred from context"
            );
        } else {
            panic!("Expected TypeInferenceError");
        }
    }
}<|MERGE_RESOLUTION|>--- conflicted
+++ resolved
@@ -260,16 +260,14 @@
     pub fn invalid_return_type(expected: TypeInfo, found: TypeInfo, location: Location) -> Self {
         Self::InvalidReturnType {
             expected: expected.clone(),
-<<<<<<< HEAD
-=======
-            found,
-            meta: TypeCheckErrorMeta::default()
-                .with_location(location)
-                .with_help("Return type does not match function signature")
-                .with_suggestion(&format!(
-                    "Ensure the returned value matches the expected type: {}",
-                    expected
-                )),
+            found: found.clone(),
+            meta: TypeCheckErrorMeta::default()
+                .with_location(location)
+                .with_help(&format!(
+                    "Return type mismatch: expected {}, found {}",
+                    expected, found
+                ))
+                .with_suggestion("Ensure the function returns a value of the expected type"),
         }
     }
 
@@ -284,18 +282,10 @@
             function: function.clone(),
             argument: argument.clone(),
             expected: expected.clone(),
->>>>>>> 2b431c39
             found: found.clone(),
             meta: TypeCheckErrorMeta::default()
                 .with_location(location)
                 .with_help(&format!(
-<<<<<<< HEAD
-                    "Return type mismatch: expected {}, found {}",
-                    expected, found
-                ))
-                .with_suggestion("Ensure the function returns a value of the expected type"),
-        }
-=======
                     "Invalid argument type for function '{}': argument '{}' has wrong type",
                     function, argument
                 ))
@@ -304,7 +294,6 @@
                     expected, found
                 )),
         }))
->>>>>>> 2b431c39
     }
 }
 
