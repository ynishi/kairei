--- conflicted
+++ resolved
@@ -25,12 +25,9 @@
 // Include expanded error type tests
 mod error_types_tests;
 
-<<<<<<< HEAD
 mod errors_tests;
-=======
 // Include documentation reference tests
 mod doc_references_tests;
->>>>>>> 3a608c1d
 
 #[test]
 fn test_plugin_config_validation() {
