use mockall::automock;
use serde::{Deserialize, Serialize};
use std::collections::HashSet;
use tracing::warn;

use super::types::{ProviderError, ProviderResult};

/// Provider Capabilityの種類を定義
#[derive(Debug, Clone, Serialize, Deserialize, Eq, PartialEq, Hash)]
pub enum CapabilityType {
    // Core Capabilities
    /// 基本的な文章生成機能
    Generate,
    /// 基本的なプロンプト生成
    GeneralPrompt,
    /// Policyベースの文章生成機能
    PolicyPrompt,
    /// ポリシーベースの制御機能
    Policy,

    // Interaction Capabilities
    /// スレッド/会話の維持機能
    Thread,
    /// メモリ/状態保持機能
    Memory,
    /// 共有メモリ機能
    SharedMemory,
    /// ストリーミング処理機能
    // Streaming,
    // Knowledge Capabilities
    /// RAG (Retrieval Augmented Generation)
    Rag,
    /// Web検索機能
    Search,
    /// 外部データソースとの連携
    // ExternalData,
    // Function Capabilities
    /// 関数呼び出し機能
    // FunctionCall,
    // Model Capabilities
    /// モデルの最大トークン数
    // MaxTokens(usize),
    /// コンテキストウィンドウサイズ
    // WindowSize(usize),
    /// システムプロンプトのサポート
    SystemPrompt,
    /// 独自のトークン化方式
    // TokenEncoding,
    // Custom Capabilities
    /// カスタム機能
    Custom(String),
}

/// Capability管理構造体
#[derive(Debug, Clone, Default)]
pub struct Capabilities {
    capabilities: HashSet<CapabilityType>,
}

impl From<CapabilityType> for Capabilities {
    fn from(capability: CapabilityType) -> Self {
        let mut capabilities = HashSet::new();
        capabilities.insert(capability);
        Self { capabilities }
    }
}

impl From<Vec<CapabilityType>> for Capabilities {
    fn from(capabilities: Vec<CapabilityType>) -> Self {
        Self {
            capabilities: HashSet::from_iter(capabilities),
        }
    }
}

/// Capabilities の操作を行うメソッドを提供
/// 外部向けにはVecを返すが、内部的にはHashSetを使用。そのため重複はないが、Orderは保持されないので注意。
impl Capabilities {
    /// 新しいCapabilities インスタンスを作成
    pub fn new(capabilities: HashSet<CapabilityType>) -> Self {
        Self { capabilities }
    }

    /// Capabilityを追加
    pub fn push(&mut self, capability: CapabilityType) {
        self.capabilities.insert(capability);
    }

    /// 特定のCapabilityをサポートしているか確認
    pub fn supports(&self, capability: &CapabilityType) -> bool {
        self.capabilities.contains(capability)
    }

    /// 複数のCapabilityを全てサポートしているか確認
    pub fn supports_all(&self, capabilities: &[CapabilityType]) -> bool {
        capabilities.iter().all(|c| self.capabilities.contains(c))
    }

    /// 複数のCapabilityのいずれかをサポートしているか確認
    pub fn supports_any(&self, capabilities: &[CapabilityType]) -> bool {
        capabilities.iter().any(|c| self.capabilities.contains(c))
    }

    /// Capabilityの一覧を取得
    pub fn list(&self) -> Vec<&CapabilityType> {
        self.capabilities.iter().collect()
    }

    pub fn or(&self, s: Capabilities) -> Capabilities {
        let mut new_capabilities = self.capabilities.clone();
        new_capabilities.extend(s.capabilities.iter().cloned());
        Capabilities::new(new_capabilities)
    }

    pub(crate) fn default() -> Self {
        Self {
            capabilities: HashSet::new(),
        }
    }
}

/// Capability要件を定義する構造体
#[derive(Debug, Clone, Serialize, Deserialize)]
pub struct RequiredCapabilities {
    capabilities: HashSet<CapabilityType>,
}

impl RequiredCapabilities {
    pub fn new(capabilities: Vec<CapabilityType>) -> Self {
        Self {
            capabilities: capabilities.into_iter().collect(),
        }
    }

    pub fn supported(&self, capabilities: &Capabilities) -> bool {
        capabilities.supports_all(&self.capabilities.iter().cloned().collect::<Vec<_>>())
    }

    pub fn unsupported(&self, capabilities: &Capabilities) -> ProviderResult<()> {
        let unspported: Vec<CapabilityType> = self
            .capabilities
            .iter()
            .filter(|capability| !capabilities.supports(capability))
            .cloned()
            .collect();
        if !unspported.is_empty() {
            return Err(ProviderError::MissingCapabilities(unspported));
        }
        Ok(())
    }

    pub async fn capabilities(&self) -> &HashSet<CapabilityType> {
        &self.capabilities
    }
}

#[automock]
pub trait RequiresCapabilities {
    // Providerが必要とする必須Capabilityを返す
    fn required_capabilities(&self) -> RequiredCapabilities;

    /// Providerの要件を検証
    fn validate<P: HasCapabilities + 'static>(&self, provider: &P) -> ProviderResult<()> {
        let missing_capabilities: Vec<CapabilityType> = self
            .required_capabilities()
            .capabilities
            .iter()
            .filter(|capability| !provider.supports(capability))
            .cloned()
            .collect();

        warn!("missing_capabilities: {:?}", missing_capabilities);
        if !missing_capabilities.is_empty() {
            return Err(ProviderError::MissingCapabilities(
                missing_capabilities.clone(),
            ));
        }
        Ok(())
    }
}

/// Provider実装用のCapability管理trait
#[automock]
pub trait HasCapabilities {
    /// Capabilitiesを取得
    fn capabilities(&self) -> &Capabilities;

    /// Capabilityをサポートしているか確認
    fn supports(&self, capability: &CapabilityType) -> bool {
        self.capabilities().supports(capability)
    }
}

#[cfg(test)]
mod tests {

    use super::*;

    // write all test for capalibity and relatied models
    #[test]
    fn test_capabilities() {
        let mut capabilities = Capabilities::default();
        capabilities.push(CapabilityType::Generate);
        capabilities.push(CapabilityType::Policy);

        assert!(capabilities.supports(&CapabilityType::Generate));
        assert!(capabilities.supports(&CapabilityType::Policy));
        assert!(!capabilities.supports(&CapabilityType::Rag));

        let required_capabilities = RequiredCapabilities::new(vec![CapabilityType::Generate]);
        assert!(required_capabilities.supported(&capabilities));

        let required_capabilities =
            RequiredCapabilities::new(vec![CapabilityType::Generate, CapabilityType::Policy]);
        assert!(required_capabilities.supported(&capabilities));

        let required_capabilities =
            RequiredCapabilities::new(vec![CapabilityType::Generate, CapabilityType::Rag]);
        assert!(!required_capabilities.supported(&capabilities));
    }

    #[test]
    fn test_capabilities_or() {
        let mut capabilities = Capabilities::default();
        capabilities.push(CapabilityType::Generate);
        capabilities.push(CapabilityType::Policy);

        let mut capabilities2 = Capabilities::default();
        capabilities2.push(CapabilityType::Rag);
        capabilities2.push(CapabilityType::Search);

        let new_capabilities = capabilities.or(capabilities2);
        assert!(new_capabilities.supports(&CapabilityType::Generate));
        assert!(new_capabilities.supports(&CapabilityType::Policy));
        assert!(new_capabilities.supports(&CapabilityType::Rag));
        assert!(new_capabilities.supports(&CapabilityType::Search));
    }

    #[test]
    fn test_required_capabilities() {
        let required_capabilities =
            RequiredCapabilities::new(vec![CapabilityType::Generate, CapabilityType::Policy]);
        let capabilities =
            Capabilities::from(vec![CapabilityType::Generate, CapabilityType::Policy]);
        assert!(required_capabilities.supported(&capabilities));

        let capabilities = Capabilities::from(vec![CapabilityType::Generate]);
        assert!(!required_capabilities.supported(&capabilities));
    }

    #[test]
    fn test_has_capabilities() {
        struct TestProvider {
            capabilities: Capabilities,
        }

        impl HasCapabilities for TestProvider {
            fn capabilities(&self) -> &Capabilities {
                &self.capabilities
            }
        }

        let provider = TestProvider {
            capabilities: Capabilities::from(vec![
                CapabilityType::Generate,
                CapabilityType::Policy,
            ]),
        };

        assert!(provider.supports(&CapabilityType::Generate));
        assert!(provider.supports(&CapabilityType::Policy));
        assert!(!provider.supports(&CapabilityType::Rag));
    }

    #[test]
    fn test_capability_type() {
        let capability = CapabilityType::Generate;
        let capabilities = Capabilities::from(vec![capability.clone()]);
        assert!(capabilities.supports(&capability));
    }

    #[test]
    fn test_capability_shared_memory() {
        let capability = CapabilityType::SharedMemory;
        let capabilities = Capabilities::from(capability.clone());
        assert!(capabilities.supports(&capability));

        // Test that SharedMemory is distinct from Memory
        let memory_capability = CapabilityType::Memory;
        assert!(!capabilities.supports(&memory_capability));
    }

    #[test]
    fn test_capabilities_from() {
        let capabilities =
            Capabilities::from(vec![CapabilityType::Generate, CapabilityType::Policy]);
        assert!(capabilities.supports(&CapabilityType::Generate));
        assert!(capabilities.supports(&CapabilityType::Policy));
    }

    #[test]
    fn test_capabilities_list() {
        let capabilities =
            Capabilities::from(vec![CapabilityType::Generate, CapabilityType::Policy]);
        let list = capabilities.list();
        assert_eq!(list.len(), 2);
    }

    #[test]
    fn test_capabilities_push() {
        let mut capabilities = Capabilities::default();
        capabilities.push(CapabilityType::Generate);
        capabilities.push(CapabilityType::Policy);
        assert!(capabilities.supports(&CapabilityType::Generate));
        assert!(capabilities.supports(&CapabilityType::Policy));
    }

    #[test]
    fn test_capabilities_supports_all() {
        let capabilities =
            Capabilities::from(vec![CapabilityType::Generate, CapabilityType::Policy]);
        assert!(capabilities.supports_all(&[CapabilityType::Generate, CapabilityType::Policy]));
        assert!(!capabilities.supports_all(&[CapabilityType::Generate, CapabilityType::Rag]));
    }

    #[test]
    fn test_capabilities_supports_any() {
        let capabilities =
            Capabilities::from(vec![CapabilityType::Generate, CapabilityType::Policy]);
        assert!(capabilities.supports_any(&[CapabilityType::Generate, CapabilityType::Rag]));
        assert!(!capabilities.supports_any(&[CapabilityType::Rag, CapabilityType::Search]));
    }

    #[test]
    fn test_capabilities_default() {
        let capabilities = Capabilities::default();
        assert!(capabilities.list().is_empty());
    }

    #[test]
    fn test_capabilities_new() {
        let capabilities = Capabilities::new(HashSet::from_iter(vec![
            CapabilityType::Generate,
            CapabilityType::Policy,
        ]));
        assert!(capabilities.supports(&CapabilityType::Generate));
        assert!(capabilities.supports(&CapabilityType::Policy));
    }

    #[test]
    fn test_capability_type_custom() {
        let capability = CapabilityType::Custom("custom".to_string());
        let capabilities = Capabilities::from(vec![capability.clone()]);
        assert!(capabilities.supports(&capability));
    }

    #[test]
<<<<<<< HEAD
    fn test_requires_capabilities_validation() {
=======
    fn test_capability_shared_memory() {
        let capability = CapabilityType::SharedMemory;
        let capabilities = Capabilities::from(capability.clone());
        assert!(capabilities.supports(&capability));

        // Test that SharedMemory is distinct from Memory
        let memory_capability = CapabilityType::Memory;
        assert!(!capabilities.supports(&memory_capability));
    }

    #[test]
    fn test_requires_capabilities() {
>>>>>>> 3f379571
        struct TestProvider {
            capabilities: Capabilities,
        }

        impl HasCapabilities for TestProvider {
            fn capabilities(&self) -> &Capabilities {
                &self.capabilities
            }
        }

        impl RequiresCapabilities for TestProvider {
            fn required_capabilities(&self) -> RequiredCapabilities {
                RequiredCapabilities::new(vec![CapabilityType::Generate, CapabilityType::Policy])
            }
        }

        let provider = TestProvider {
            capabilities: Capabilities::from(vec![
                CapabilityType::Generate,
                CapabilityType::Policy,
            ]),
        };

        assert!(provider.validate(&provider).is_ok());

        let provider = TestProvider {
            capabilities: Capabilities::from(vec![CapabilityType::Generate]),
        };

        assert!(provider.validate(&provider).is_err());
    }
}<|MERGE_RESOLUTION|>--- conflicted
+++ resolved
@@ -355,22 +355,7 @@
     }
 
     #[test]
-<<<<<<< HEAD
-    fn test_requires_capabilities_validation() {
-=======
-    fn test_capability_shared_memory() {
-        let capability = CapabilityType::SharedMemory;
-        let capabilities = Capabilities::from(capability.clone());
-        assert!(capabilities.supports(&capability));
-
-        // Test that SharedMemory is distinct from Memory
-        let memory_capability = CapabilityType::Memory;
-        assert!(!capabilities.supports(&memory_capability));
-    }
-
-    #[test]
     fn test_requires_capabilities() {
->>>>>>> 3f379571
         struct TestProvider {
             capabilities: Capabilities,
         }
