--- conflicted
+++ resolved
@@ -7,13 +7,9 @@
 };
 
 use super::{
-<<<<<<< HEAD
+    capabilities::common::Capabilities,
     capability::Capabilities,
-    config::ProviderConfigError,
-=======
-    capabilities::common::Capabilities,
     config::{ErrorCollector, ProviderConfigError},
->>>>>>> fd4f497e
     request::{ProviderContext, ProviderRequest, ProviderResponse},
     types::ProviderResult,
 };
